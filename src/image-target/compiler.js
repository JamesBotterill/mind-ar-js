--- conflicted
+++ resolved
@@ -1,18 +1,9 @@
-<<<<<<< HEAD
-const Worker = require("./compiler.worker.js");
-const { Detector } = require('./detector/detector.js');
-const { buildImageList, buildTrackingImageList } = require('./image-list.js');
-const { build: hierarchicalClusteringBuild } = require('./matching/hierarchical-clustering.js');
-const msgpack = require('@msgpack/msgpack');
-const tf = require('@tensorflow/tfjs');
-const canvas = require('canvas');
-=======
 import {Detector} from './detector/detector.js';
 import {buildImageList, buildTrackingImageList} from './image-list.js';
 import {build as hierarchicalClusteringBuild} from './matching/hierarchical-clustering.js';
 import * as msgpack from '@msgpack/msgpack';
 import * as tf from '@tensorflow/tfjs';
->>>>>>> e26b0f1e
+import {createCanvas} from 'canvas'
 // TODO: better compression method. now grey image saved in pixels, which could be larger than original image
 
 const CURRENT_VERSION = 2;
@@ -28,7 +19,7 @@
       const targetImages = [];
       for (let i = 0; i < images.length; i++) {
         const img = images[i];
-        const processCanvas = canvas.createCanvas(img.width,img.height);
+        const processCanvas = createCanvas(img.width,img.height);
         const processContext = processCanvas.getContext('2d');
         processContext.drawImage(img, 0, 0, img.width, img.height);
         const processData = processContext.getImageData(0, 0, img.width, img.height);
@@ -69,19 +60,6 @@
 
       // compute tracking data with worker: 50% progress
       const compileTrack = () => {
-<<<<<<< HEAD
-        return new Promise((resolve, reject) => {
-          const worker = new Worker();
-          worker.onmessage = (e) => {
-            if (e.data.type === 'progress') {
-              progressCallback(50 + e.data.percent);
-            } else if (e.data.type === 'compileDone') {
-              resolve(e.data.list);
-            }
-          };
-          worker.postMessage({ type: 'compile', targetImages });
-        });
-=======
 	return new Promise((resolve, reject) => {
 	  const worker = new Worker(new URL('./compiler.worker.js', import.meta.url));
 	  worker.onmessage = (e) => {
@@ -93,7 +71,6 @@
 	  };
 	  worker.postMessage({type: 'compile', targetImages});
 	});
->>>>>>> e26b0f1e
       }
 
       const trackingDataList = await compileTrack();

--- conflicted
+++ resolved
@@ -1,11 +1,6 @@
-<<<<<<< HEAD
 import {memory,nextFrame} from '@tensorflow/tfjs';
 const tf = {memory,nextFrame};
 import ControllerWorker  from "./controller.worker.js?worker&inline";
-=======
-import * as tf from '@tensorflow/tfjs';
-//import ControllerWorker  from "./controller.worker.js?worker&inline";
->>>>>>> f3bd8ead
 import {Tracker} from './tracker/tracker.js';
 import {CropDetector} from './detector/crop-detector.js';
 import {Compiler} from './compiler.js';
@@ -58,7 +53,7 @@
       far: far,
     });
 
-    this.worker = new Worker(new URL('./controller.worker.js', import.meta.url));
+    this.worker = new ControllerWorker()//new Worker(new URL('./controller.worker.js', import.meta.url));
     this.workerMatchDone = null;
     this.workerTrackDone = null;
     this.worker.onmessage = (e) => {
